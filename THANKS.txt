SciPy is an open source library of routines for science and engineering
using Python.  It is a community project sponsored by Enthought, Inc.
SciPy originated with code contributions by Travis Oliphant, Pearu
Peterson, and Eric Jones.  Travis Oliphant and Eric Jones each contributed
about half the initial code.  Pearu Peterson developed f2py, which is the
integral to wrapping the many Fortran libraries used in SciPy.

Since then many people have contributed to SciPy, both in code development,
suggestions, and financial support.  Below is a partial list.  If you've
been left off, please email the "SciPy Developers List" <scipy-dev@python.org>.

Please add names as needed so that we can keep up with all the contributors.

Kumar Appaiah for Dolph Chebyshev window.
Nathan Bell for sparsetools, help with scipy.sparse and scipy.splinalg.
Robert Cimrman for UMFpack wrapper for sparse matrix module.
David M. Cooke for improvements to system_info, and LBFGSB wrapper.
Aric Hagberg for ARPACK wrappers, help with splinalg.eigen.
Chuck Harris for Zeros package in optimize (1d root-finding algorithms).
Prabhu Ramachandran for improvements to gui_thread.
Robert Kern for improvements to stats and bug-fixes.
Jean-Sebastien Roy for fmin_tnc code which he adapted from Stephen Nash's
    original Fortran.
Ed Schofield for Maximum entropy and Monte Carlo modules, help with
    sparse matrix module.
Travis Vaught for numerous contributions to annual conference and community
    web-site and the initial work on stats module clean up.
Jeff Whitaker for Mac OS X support.
David Cournapeau for bug-fixes, refactoring of fftpack and cluster,
    implementing the numscons and Bento build support, building Windows
    binaries and adding single precision FFT.
Damian Eads for hierarchical clustering, dendrogram plotting,
    distance functions in spatial package, vq documentation.
Anne Archibald for kd-trees and nearest neighbor in scipy.spatial.
Pauli Virtanen for Sphinx documentation generation, online documentation
    framework and interpolation bugfixes.
Josef Perktold for major improvements to scipy.stats and its test suite and
              fixes and tests to optimize.curve_fit and leastsq.
David Morrill for getting the scoreboard test system up and running.
Louis Luangkesorn for providing multiple tests for the stats module.
Jochen Kupper for the zoom feature in the now-deprecated plt plotting module.
Tiffany Kamm for working on the community web-site.
Mark Koudritsky for maintaining the web-site.
Andrew Straw for help with the web-page, documentation, packaging,
    testing and work on the linalg module.
Stefan van der Walt for numerous bug-fixes, testing and documentation.
Jarrod Millman for release management, community coordination, and code
    clean up.
Pierre Gerard-Marchant for statistical masked array functionality.
Alan McIntyre for updating SciPy tests to use the new NumPy test framework.
Matthew Brett for work on the Matlab file IO, bug-fixes, and improvements
    to the testing framework.
Gary Strangman for the scipy.stats package.
Tiziano Zito for generalized symmetric and hermitian eigenvalue problem
    solver.
Chris Burns for bug-fixes.
Per Brodtkorb for improvements to stats distributions.
Neilen Marais for testing and bug-fixing in the ARPACK wrappers.
Johannes Loehnert and Bart Vandereycken for fixes in the linalg
    module.
David Huard for improvements to the interpolation interface.
David Warde-Farley for converting the ndimage docs to ReST.
Uwe Schmitt for wrapping non-negative least-squares.
Ondrej Certik for Debian packaging.
Paul Ivanov for porting Numeric-style C code to the new NumPy API.
Ariel Rokem for contributions on percentileofscore fixes and tests.
Yosef Meller for tests in the optimization module.
Ralf Gommers for release management, code clean up and improvements
    to doc-string generation.
Bruce Southey for bug-fixes and improvements to scipy.stats.
Ernest Adrogué for the Skellam distribution.
Enzo Michelangeli for a fast kendall tau test.
David Simcha for a fisher exact test.
Warren Weckesser for bug-fixes, cleanups, and several new features.
Fabian Pedregosa for linear algebra bug-fixes, new features and refactoring.
Jake Vanderplas for wrapping ARPACK's generalized and shift-invert modes
    and improving its tests.
Collin RM Stocks for wrapping pivoted QR decomposition.
Martin Teichmann for improving scipy.special.ellipk & agm accuracy,
    and for linalg.qr_multiply.
Jeff Armstrong for discrete state-space and linear time-invariant functionality
    in scipy.signal, and sylvester/riccati/lyapunov solvers in scipy.linalg.
Mark Wiebe for fixing type casting after changes in Numpy.
Andrey Smirnov for improvements to FIR filter design.
Anthony Scopatz for help with code review and merging.
Lars Buitinck for improvements to scipy.sparse and various other modules.
Scott Sinclair for documentation improvements and some bug fixes.
Gael Varoquaux for cleanups in scipy.sparse.
Skipper Seabold for a fix to special.gammainc.
Wes McKinney for a fix to special.gamma.
Thouis (Ray) Jones for bug fixes in ndimage.
Yaroslav Halchenko for a bug fix in ndimage.
Thomas Robitaille for the IDL 'save' reader.
Fazlul Shahriar for fixes to the NetCDF3 I/O.
Chris Jordan-Squire for bug fixes, documentation improvements and
    scipy.special.logit & expit.
Christoph Gohlke for many bug fixes and help with Windows specific issues.
Jacob Silterra for cwt-based peak finding in scipy.signal.
Denis Laxalde for the unified interface to minimizers in scipy.optimize.
David Fong for the sparse LSMR solver.
Andreas Hilboll for adding several new interpolation methods.
Andrew Schein for improving the numerical precision of norm.logcdf().
Robert Gantner for improving expm() implementation.
Sebastian Werk for Halley's method in newton().
Bjorn Forsman for contributing signal.bode().
Tony S. Yu for ndimage improvements.
Jonathan J. Helmus for work on ndimage.
Alex Reinhart for documentation improvements.
Patrick Varilly for cKDTree improvements.
Sturla Molden for cKDTree improvements.
Nathan Crock for bug fixes.
Steven G. Johnson for Faddeeva W and erf* implementations.
Lorenzo Luengo for whosmat() in scipy.io.
Eric Moore for orthogonal polynomial recurrences in scipy.special.
Jacob Stevenson for the basinhopping optimization algorithm
Daniel Smith for sparse matrix functionality improvements
Gustav Larsson for a bug fix in convolve2d.
Alex Griffing for expm 2009, expm_multiply, expm_frechet,
    trust region optimization methods, and sparse matrix onenormest
    implementations, plus bugfixes.
Nils Werner for signal windowing and wavfile-writing improvements.
Kenneth L. Ho for the wrapper around the Interpolative Decomposition code.
Juan Luis Cano for refactorings in lti, sparse docs improvements and some
    trivial fixes.
Pawel Chojnacki for simple documentation fixes.
Gert-Ludwig Ingold for contributions to special functions.
Joris Vankerschaver for multivariate Gaussian functionality.
Rob Falck for the SLSQP interface and linprog.
Jörg Dietrich for the k-sample Anderson Darling test.
Blake Griffith for improvements to scipy.sparse.
Andrew Nelson for scipy.optimize.differential_evolution.
Brian Newsom for work on ctypes multivariate integration.
Nathan Woods for work on multivariate integration.
Brianna Laugher for bug fixes.
Johannes Kulick for the Dirichlet distribution.
Bastian Venthur for bug fixes.
Alex Rothberg for stats.combine_pvalues.
Brandon Liu for stats.combine_pvalues.
Clark Fitzgerald for namedtuple outputs in scipy.stats.
Florian Wilhelm for usage of RandomState in scipy.stats distributions.
Robert T. McGibbon for Levinson-Durbin Toeplitz solver, Hessian information
    from L-BFGS-B.
Alex Conley for the Exponentially Modified Normal distribution.
Abraham Escalante for contributions to scipy.stats
Johannes Ballé for the generalized normal distribution.
Irvin Probst (ENSTA Bretagne) for pole placement.
Ian Henriksen for Cython wrappers for BLAS and LAPACK
Fukumu Tsutsumi for bug fixes.
J.J. Green for interpolation bug fixes.
François Magimel for documentation improvements.
Josh Levy-Kramer for the log survival function of the hypergeometric distribution
Will Monroe for bug fixes.
Bernardo Sulzbach for bug fixes.
Alexander Grigorevskiy for adding extra LAPACK least-square solvers and
    modifying linalg.lstsq function accordingly.
Sam Lewis for enhancements to the basinhopping module.
Tadeusz Pudlik for documentation and vectorizing spherical Bessel functions.
Philip DeBoer for wrapping random SO(N) and adding random O(N) and
    correlation matrices in scipy.stats.
Tyler Reddy and Nikolai Nowaczyk for scipy.spatial.SphericalVoronoi
Bill Sacks for fixes to netcdf i/o.
Kolja Glogowski for a bug fix in scipy.special.
Surhud More for enhancing scipy.optimize.curve_fit to accept covariant errors
on data.
Antonio Ribeiro for implementing irrnotch, iirpeak and trust-region-exact methods
    and for improvements on BFGS implemetation.
Ilhan Polat for bug fixes on Riccati solvers.
Sebastiano Vigna for code in the stats package related to Kendall's tau.
John Draper for bug fixes.
Alvaro Sanchez-Gonzalez for axis-dependent modes in multidimensional filters.
Alessandro Pietro Bardelli for improvements to pdist/cdist and to related tests.
Jonathan T. Siebert for bug fixes.
Thomas Keck for adding new scipy.stats distributions used in HEP
David Nicholson for bug fixes in spectral functions.
<<<<<<< HEAD
Felix Lenders for implementing trust-trlib method.
=======
Dominic Antonacci for statistics documentation.
>>>>>>> d3c5c88a

Institutions
------------

Enthought for providing resources and finances for development of SciPy.
Brigham Young University for providing resources for students to work on SciPy.
Agilent which gave a genereous donation for support of SciPy.
UC Berkeley for providing travel money and hosting numerous sprints.
The University of Stellenbosch for funding the development of
    the SciKits portal.
Google Inc. for updating documentation of hypergeometric distribution.<|MERGE_RESOLUTION|>--- conflicted
+++ resolved
@@ -172,11 +172,8 @@
 Jonathan T. Siebert for bug fixes.
 Thomas Keck for adding new scipy.stats distributions used in HEP
 David Nicholson for bug fixes in spectral functions.
-<<<<<<< HEAD
-Felix Lenders for implementing trust-trlib method.
-=======
 Dominic Antonacci for statistics documentation.
->>>>>>> d3c5c88a
+Felix Lenders for implementing the trust-krylov method.
 
 Institutions
 ------------
