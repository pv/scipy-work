from __future__ import division, print_function, absolute_import

import os
import time
import inspect
import json
import traceback
from collections import defaultdict, OrderedDict

import numpy as np

try:
    import scipy.optimize
    from scipy.optimize.optimize import rosen, rosen_der, rosen_hess
    from scipy.optimize import (leastsq, basinhopping, differential_evolution,
                                OptimizeResult)
except ImportError:
    pass

from . import test_functions as funcs
from . import go_benchmark_functions as gbf
from .common import Benchmark
from .lsq_problems import extract_lsq_problems


class _BenchOptimizers(Benchmark):
    """a framework for benchmarking the optimizer

    Parameters
    ----------
    function_name : string
    fun : callable
    der : callable
        function that returns the derivative (jacobian, gradient) of fun
    hess : callable
        function that returns the hessian of fun
    minimizer_kwargs : kwargs
        additional keywords passed to the minimizer.  e.g. tol, maxiter
    """
    def __init__(self, function_name, fun, der=None, hess=None,
                 **minimizer_kwargs):
        self.function_name = function_name
        self.fun = fun
        self.der = der
        self.hess = hess
        self.minimizer_kwargs = minimizer_kwargs
        if "tol" not in minimizer_kwargs:
            minimizer_kwargs["tol"] = 1e-4

        self.results = []

    @classmethod
    def from_funcobj(cls, function_name, function, **minimizer_kwargs):
        self = cls.__new__(cls)
        self.function_name = function_name

        self.function = function
        self.fun = function.fun
        if hasattr(function, 'der'):
            self.der = function.der

        self.bounds = function.bounds

        self.minimizer_kwargs = minimizer_kwargs
        self.results = []
        return self

    def reset(self):
        self.results = []

    def energy_gradient(self, x):
        return self.fun(x), self.function.der(x)

    def add_result(self, result, t, name):
        """add a result to the list"""
        result.time = t
        result.name = name
        if not hasattr(result, "njev"):
            result.njev = 0
        if not hasattr(result, "nhev"):
            result.nhev = 0
        self.results.append(result)

    def print_results(self):
        """print the current list of results"""
        results = self.average_results()
        results = sorted(results, key=lambda x: (x.nfail, x.mean_time))
        if not results:
            return
        print("")
        print("=========================================================")
        print("Optimizer benchmark: %s" % (self.function_name))
        print("dimensions: %d, extra kwargs: %s" % (results[0].ndim, str(self.minimizer_kwargs)))
        print("averaged over %d starting configurations" % (results[0].ntrials))
        print("  Optimizer    nfail   nfev    njev    nhev    time")
        print("---------------------------------------------------------")
        for res in results:
            print("%11s  | %4d  | %4d  | %4d  | %4d  | %.6g" %
                  (res.name, res.nfail, res.mean_nfev, res.mean_njev, res.mean_nhev, res.mean_time))

    def average_results(self):
        """group the results by minimizer and average over the runs"""
        grouped_results = defaultdict(list)
        for res in self.results:
            grouped_results[res.name].append(res)

        averaged_results = dict()
        for name, result_list in grouped_results.items():
            newres = scipy.optimize.OptimizeResult()
            newres.name = name
            newres.mean_nfev = np.mean([r.nfev for r in result_list])
            newres.mean_njev = np.mean([r.njev for r in result_list])
            newres.mean_nhev = np.mean([r.nhev for r in result_list])
            newres.mean_time = np.mean([r.time for r in result_list])
            newres.ntrials = len(result_list)
            newres.nfail = len([r for r in result_list if not r.success])
            newres.nsuccess = len([r for r in result_list if r.success])
            try:
                newres.ndim = len(result_list[0].x)
            except TypeError:
                newres.ndim = 1
            averaged_results[name] = newres
        return averaged_results

    # for basinhopping
    def accept_test(self, x_new=None, *args, **kwargs):
        """
        Does the new candidate vector lie inbetween the bounds?

        Returns
        -------
        accept_test : bool
            The candidate vector lies inbetween the bounds
        """
        if not hasattr(self.function, "xmin"):
            return True
        if np.any(x_new < self.function.xmin):
            return False
        if np.any(x_new > self.function.xmax):
            return False
        return True

    def run_basinhopping(self):
        """
        Do an optimization run for basinhopping
        """
        kwargs = self.minimizer_kwargs
        if hasattr(self.fun, "temperature"):
            kwargs["T"] = self.function.temperature
        if hasattr(self.fun, "stepsize"):
            kwargs["stepsize"] = self.function.stepsize

        minimizer_kwargs = {"method": "L-BFGS-B"}

        x0 = self.function.initial_vector()

        # basinhopping - no gradient
        minimizer_kwargs['jac'] = False
        self.function.nfev = 0

        t0 = time.time()

        res = basinhopping(
            self.fun, x0, accept_test=self.accept_test,
            minimizer_kwargs=minimizer_kwargs,
            **kwargs)

        t1 = time.time()
        res.success = self.function.success(res.x)
        res.nfev = self.function.nfev
        self.add_result(res, t1 - t0, 'basinh.')

    def run_differentialevolution(self):
        """
        Do an optimization run for differential_evolution
        """
        self.function.nfev = 0

        t0 = time.time()

        res = differential_evolution(self.fun,
                                     self.bounds,
                                     popsize=20)

        t1 = time.time()
        res.success = self.function.success(res.x)
        res.nfev = self.function.nfev
        self.add_result(res, t1 - t0, 'DE')

    def bench_run_global(self, numtrials=50, methods=None):
        """
        Run the optimization tests for the required minimizers.
        """

        if methods is None:
            methods = ['DE', 'basinh.']

        method_fun = {'DE': self.run_differentialevolution,
                      'basinh.': self.run_basinhopping}

        for i in range(numtrials):
            for m in methods:
                method_fun[m]()

    def bench_run(self, x0, methods=None, **minimizer_kwargs):
        """do an optimization test starting at x0 for all the optimizers"""
        kwargs = self.minimizer_kwargs

        if methods is None:
            methods = ["COBYLA", 'Powell',
                       'L-BFGS-B', 'BFGS', 'CG', 'TNC', 'SLSQP',
<<<<<<< HEAD
                       "Newton-CG", 'dogleg', 'trust-ncg', 'trust-krylov',
                       'trust-region-exact']
=======
                       "Newton-CG", 'dogleg', 'trust-ncg', 'trust-exact']
>>>>>>> 58c39641

        fonly_methods = ["COBYLA", 'Powell']
        for method in fonly_methods:
            if method not in methods:
                continue
            t0 = time.time()
            res = scipy.optimize.minimize(self.fun, x0, method=method,
                                          **kwargs)
            t1 = time.time()
            self.add_result(res, t1-t0, method)

        gradient_methods = ['L-BFGS-B', 'BFGS', 'CG', 'TNC', 'SLSQP']
        if self.der is not None:
            for method in gradient_methods:
                if method not in methods:
                    continue
                t0 = time.time()
                res = scipy.optimize.minimize(self.fun, x0, method=method,
                                              jac=self.der, **kwargs)
                t1 = time.time()
                self.add_result(res, t1-t0, method)

        hessian_methods = ["Newton-CG", 'dogleg', 'trust-ncg',
<<<<<<< HEAD
                           'trlib-krylov', 'trust-region-exact']
=======
                           'trust-exact']
>>>>>>> 58c39641
        if self.hess is not None:
            for method in hessian_methods:
                if method not in methods:
                    continue
                t0 = time.time()
                res = scipy.optimize.minimize(self.fun, x0, method=method,
                                              jac=self.der, hess=self.hess,
                                              **kwargs)
                t1 = time.time()
                self.add_result(res, t1-t0, method)


class BenchSmoothUnbounded(Benchmark):
    """Benchmark the optimizers with smooth, unbounded, functions"""
    params = [
        ['rosenbrock', 'rosenbrock_tight',
         'simple_quadratic', 'asymmetric_quadratic',
         'sin_1d', 'booth', 'beale', 'LJ'],
        ["COBYLA", 'Powell',
         'L-BFGS-B', 'BFGS', 'CG', 'TNC', 'SLSQP',
<<<<<<< HEAD
         "Newton-CG", 'dogleg', 'trust-ncg', 'trust-trlib',
         'trust-region-exact'],
=======
         "Newton-CG", 'dogleg', 'trust-ncg', 'trust-exact'],
>>>>>>> 58c39641
        ["mean_nfev", "mean_time"]
    ]
    param_names = ["test function", "solver", "result type"]

    def setup(self, func_name, method_name, ret_val):
        b = getattr(self, 'run_' + func_name)(methods=[method_name])
        r = b.average_results().get(method_name)
        if r is None:
            raise NotImplementedError()
        self.result = getattr(r, ret_val)

    def track_all(self, func_name, method_name, ret_val):
        return self.result

    def run_rosenbrock(self, methods=None):
        b = _BenchOptimizers("Rosenbrock function",
                             fun=rosen, der=rosen_der, hess=rosen_hess)
        for i in range(10):
            b.bench_run(np.random.uniform(-3, 3, 3), methods=methods)
        return b

    def run_rosenbrock_tight(self, methods=None):
        b = _BenchOptimizers("Rosenbrock function",
                             fun=rosen, der=rosen_der, hess=rosen_hess,
                             tol=1e-8)
        for i in range(10):
            b.bench_run(np.random.uniform(-3, 3, 3), methods=methods)
        return b

    def run_simple_quadratic(self, methods=None):
        s = funcs.SimpleQuadratic()
        #    print "checking gradient", scipy.optimize.check_grad(s.fun, s.der, np.array([1.1, -2.3]))
        b = _BenchOptimizers("simple quadratic function",
                             fun=s.fun, der=s.der, hess=s.hess)
        for i in range(10):
            b.bench_run(np.random.uniform(-2, 2, 3), methods=methods)
        return b

    def run_asymmetric_quadratic(self, methods=None):
        s = funcs.AsymmetricQuadratic()
        #    print "checking gradient", scipy.optimize.check_grad(s.fun, s.der, np.array([1.1, -2.3]))
        b = _BenchOptimizers("function sum(x**2) + x[0]",
                             fun=s.fun, der=s.der, hess=s.hess)
        for i in range(10):
            b.bench_run(np.random.uniform(-2, 2, 3), methods=methods)
        return b

    def run_sin_1d(self, methods=None):
        fun = lambda x: np.sin(x[0])
        der = lambda x: np.array([np.cos(x[0])])
        b = _BenchOptimizers("1d sin function",
                             fun=fun, der=der, hess=None)
        for i in range(10):
            b.bench_run(np.random.uniform(-2, 2, 1), methods=methods)
        return b

    def run_booth(self, methods=None):
        s = funcs.Booth()
        #    print "checking gradient", scipy.optimize.check_grad(s.fun, s.der, np.array([1.1, -2.3]))
        b = _BenchOptimizers("Booth's function",
                             fun=s.fun, der=s.der, hess=None)
        for i in range(10):
            b.bench_run(np.random.uniform(0, 10, 2), methods=methods)
        return b

    def run_beale(self, methods=None):
        s = funcs.Beale()
        #    print "checking gradient", scipy.optimize.check_grad(s.fun, s.der, np.array([1.1, -2.3]))
        b = _BenchOptimizers("Beale's function",
                             fun=s.fun, der=s.der, hess=None)
        for i in range(10):
            b.bench_run(np.random.uniform(0, 10, 2), methods=methods)
        return b

    def run_LJ(self, methods=None):
        s = funcs.LJ()
        # print "checking gradient", scipy.optimize.check_grad(s.get_energy, s.get_gradient,
        # np.random.uniform(-2,2,3*4))
        natoms = 4
        b = _BenchOptimizers("%d atom Lennard Jones potential" % (natoms),
                             fun=s.fun, der=s.der, hess=None)
        for i in range(10):
            b.bench_run(np.random.uniform(-2, 2, natoms*3), methods=methods)
        return b


class BenchLeastSquares(Benchmark):
    """Class for benchmarking nonlinear least squares solvers."""
    problems = extract_lsq_problems()
    params = [
        list(problems.keys()),
        ["average time", "nfev", "success"]
    ]
    param_names = [
        "problem", "result type"
    ]

    def track_all(self, problem_name, result_type):
        problem = self.problems[problem_name]

        if problem.lb is not None or problem.ub is not None:
            raise NotImplementedError

        ftol = 1e-5

        if result_type == 'average time':
            n_runs = 10
            t0 = time.time()
            for _ in range(n_runs):
                leastsq(problem.fun, problem.x0, Dfun=problem.jac, ftol=ftol,
                        full_output=True)
            return (time.time() - t0) / n_runs

        x, cov_x, info, message, ier = leastsq(
            problem.fun, problem.x0, Dfun=problem.jac,
            ftol=ftol, full_output=True
        )
        if result_type == 'nfev':
            return info['nfev']
        elif result_type == 'success':
            return int(problem.check_answer(x, ftol))
        else:
            raise NotImplementedError


try:
    # the value of SCIPY_XSLOW is used to control how many repeats of each
    # function
    slow = int(os.environ.get('SCIPY_XSLOW', 0))
except ValueError:
    pass


_func_names = os.environ.get('SCIPY_GLOBAL_BENCH', [])
if _func_names:
    if not slow:
        slow = 100
    _func_names = [x.strip() for x in _func_names.split(',')]


class BenchGlobal(Benchmark):
    """
    Benchmark the global optimizers using the go_benchmark_functions
    suite
    """
    timeout = 300

    _functions = OrderedDict([
        item for item in inspect.getmembers(gbf, inspect.isclass)
        if (issubclass(item[1], gbf.Benchmark) and
            item[0] not in ('Benchmark') and
            not item[0].startswith('Problem'))
    ])

    if _func_names:
        _filtered_funcs = OrderedDict()
        for name in _func_names:
            if name in _functions:
                _filtered_funcs[name] = _functions.get(name)
        _functions = _filtered_funcs

    if not slow:
        _functions = {'AMGM': None}

    params = [
        list(_functions.keys()),
        ["success%", "<nfev>"],
        ['DE', 'basinh.'],
    ]
    param_names = ["test function", "result type", "solver"]

    def __init__(self):
        self.enabled = bool(slow)
        self.numtrials = slow

        self.dump_fn = os.path.join(os.path.dirname(__file__), '..', 'global-bench-results.json')
        self.results = {}

    def setup(self, name, ret_value, solver):
        if not self.enabled:
            print("BenchGlobal.track_all not enabled --- export SCIPY_XSLOW=slow to enable,\n"
                  "'slow' iterations of each benchmark will be run.\n"
                  "Note that it can take several hours to run; intermediate output\n"
                  "can be found under benchmarks/global-bench-results.json\n"
                  "You can specify functions to benchmark via SCIPY_GLOBAL_BENCH=AMGM,Adjiman,...")
            raise NotImplementedError()
        # load json backing file
        with open(self.dump_fn, 'r') as f:
            self.results = json.load(f)

    def teardown(self, name, ret_value, solver):
        with open(self.dump_fn, 'w') as f:
            json.dump(self.results, f, indent=2, sort_keys=True)

    def track_all(self, name, ret_value, solver):
        if name in self.results and solver in self.results[name]:
            # have we done the function, and done the solver?
            # if so, then just return the ret_value
            av_results = self.results[name]
            if ret_value == 'success%':
                return 100 * av_results[solver]['nsuccess'] / av_results[solver]['ntrials']
            elif ret_value == '<nfev>':
                return av_results[solver]['mean_nfev']
            else:
                raise ValueError()

        klass = self._functions[name]
        f = klass()
        try:
            b = _BenchOptimizers.from_funcobj(name, f)
            with np.errstate(all='ignore'):
                b.bench_run_global(methods=[solver],
                                   numtrials=self.numtrials)

            av_results = b.average_results()

            if name not in self.results:
                self.results[name] = {}
            self.results[name][solver] = av_results[solver]

            if ret_value == 'success%':
                return 100 * av_results[solver]['nsuccess'] / av_results[solver]['ntrials']
            elif ret_value == '<nfev>':
                return av_results[solver]['mean_nfev']
            else:
                raise ValueError()
        except:
            print("".join(traceback.format_exc()))
            self.results[name] = "".join(traceback.format_exc())

    def setup_cache(self):
        if not self.enabled:
            return {}

        # create the logfile to start with
        with open(self.dump_fn, 'w') as f:
            json.dump({}, f, indent=2)<|MERGE_RESOLUTION|>--- conflicted
+++ resolved
@@ -209,12 +209,8 @@
         if methods is None:
             methods = ["COBYLA", 'Powell',
                        'L-BFGS-B', 'BFGS', 'CG', 'TNC', 'SLSQP',
-<<<<<<< HEAD
                        "Newton-CG", 'dogleg', 'trust-ncg', 'trust-krylov',
-                       'trust-region-exact']
-=======
-                       "Newton-CG", 'dogleg', 'trust-ncg', 'trust-exact']
->>>>>>> 58c39641
+                       'trust-exact']
 
         fonly_methods = ["COBYLA", 'Powell']
         for method in fonly_methods:
@@ -238,11 +234,8 @@
                 self.add_result(res, t1-t0, method)
 
         hessian_methods = ["Newton-CG", 'dogleg', 'trust-ncg',
-<<<<<<< HEAD
-                           'trlib-krylov', 'trust-region-exact']
-=======
-                           'trust-exact']
->>>>>>> 58c39641
+                           'trust-krylov', 'trust-exact']
+
         if self.hess is not None:
             for method in hessian_methods:
                 if method not in methods:
@@ -263,12 +256,8 @@
          'sin_1d', 'booth', 'beale', 'LJ'],
         ["COBYLA", 'Powell',
          'L-BFGS-B', 'BFGS', 'CG', 'TNC', 'SLSQP',
-<<<<<<< HEAD
-         "Newton-CG", 'dogleg', 'trust-ncg', 'trust-trlib',
-         'trust-region-exact'],
-=======
-         "Newton-CG", 'dogleg', 'trust-ncg', 'trust-exact'],
->>>>>>> 58c39641
+         "Newton-CG", 'dogleg', 'trust-ncg', 'trust-krylov',
+         'trust-exact'],
         ["mean_nfev", "mean_time"]
     ]
     param_names = ["test function", "solver", "result type"]
