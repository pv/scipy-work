--- conflicted
+++ resolved
@@ -308,14 +308,11 @@
 
   ap_points = (PyArrayObject *)PyArray_ContiguousFromObject(o_points, PyArray_DOUBLE, 1, 1);
   if (ap_points == NULL) goto fail;
-<<<<<<< HEAD
   npts2 = PyArray_DIMS(ap_points)[0];
   points = (double *)PyArray_DATA(ap_points);
-=======
-  npts2 = ap_points->dimensions[0];
+/*  npts2 = ap_points->dimensions[0];
   npts2_shape[0] = npts2;
-  points = (double *)ap_points->data;
->>>>>>> 88d0541a
+  points = (double *)ap_points->data; */
 
   /* Setup iwork and work arrays */
   ap_iord = (PyArrayObject *)PyArray_SimpleNew(1,limit_shape,PyArray_INT);
