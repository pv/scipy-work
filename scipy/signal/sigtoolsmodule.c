--- conflicted
+++ resolved
@@ -6,23 +6,22 @@
 */
 #include <Python.h>
 
-#ifdef DEADCODE
 #define PY_ARRAY_UNIQUE_SYMBOL _scipy_signal_ARRAY_API
-//#include <numpy/noprefix.h>
+#include <numpy/noprefix.h>
 
 #include "sigtools.h"
 #include <setjmp.h>
 
 #define PYERR(message) {PyErr_SetString(PyExc_ValueError, message); goto fail;}
 
-#define DATA(arr) (PyArray_DATA(arr))
-#define DIMS(arr) (PyArray_DIMS(arr))
-#define STRIDES(arr) (PyArray_STRIDES(arr))
-#define ELSIZE(arr) (NpyDataType_ELSIZE(PyArray_DESCR(arr)))
-#define OBJECTTYPE(arr) (PyArray_DESCR(arr)->type_num)
-#define BASEOBJ(arr) (PyArray_BASE(arr))
-#define RANK(arr) (PyArray_NDIM(arr))
-#define ISCONTIGUOUS(m) (PyArray_FLAGS(m) & CONTIGUOUS)
+#define DATA(arr) ((arr)->data)
+#define DIMS(arr) ((arr)->dimensions)
+#define STRIDES(arr) ((arr)->strides)
+#define ELSIZE(arr) ((arr)->descr->elsize)
+#define OBJECTTYPE(arr) ((arr)->descr->type_num)
+#define BASEOBJ(arr) ((PyArrayObject *)((arr)->base))
+#define RANK(arr) ((arr)->nd)
+#define ISCONTIGUOUS(m) ((m)->flags & CONTIGUOUS)
 
 
 jmp_buf MALLOC_FAIL;
@@ -763,7 +762,6 @@
 /****************************************************/
 /* End of python-independent routines               */
 /****************************************************/
-#endif
 
 /************************/
 /* N-D Order Filtering. */
@@ -771,13 +769,13 @@
 
 static void fill_buffer(char *ip1, PyArrayObject *ap1, PyArrayObject *ap2, char *sort_buffer, int nels2, int check, intp *loop_ind, intp *temp_ind, uintp *offset){ 
   int i, k, incr = 1;
-  int ndims = PyArray_NDIM(ap1);
-  intp *dims2 = PyArray_DIMS(ap2);
-  intp *dims1 = PyArray_DIMS(ap1);
-  intp is1 = PyArray_STRIDES(ap1)[ndims-1];
-  intp is2 = PyArray_STRIDES(ap2)[ndims-1];
-  char *ip2 = PyArray_DATA(ap2);
-  int elsize = PyArray_DESCR(ap1)->elsize;
+  int ndims = ap1->nd;
+  intp *dims2 = ap2->dimensions;
+  intp *dims1 = ap1->dimensions;
+  intp is1 = ap1->strides[ndims-1];
+  intp is2 = ap2->strides[ndims-1];
+  char *ip2 = ap2->data;
+  int elsize = ap1->descr->elsize;
   char *ptr;
 
   i = nels2;
@@ -794,7 +792,7 @@
     temp_ind[k]++;
 
     if (!(check && index_out_of_bounds(temp_ind,dims1,ndims)) && \
-	memcmp(ip2, ptr, PyArray_DESCR(ap2)->elsize)) { 
+	memcmp(ip2, ptr, ap2->descr->elsize)) { 
       memcpy(sort_buffer, ip1, elsize);
       sort_buffer += elsize;
     } 
@@ -823,6 +821,7 @@
 COMPARE(ULONG_compare, ulong)
 COMPARE(ULONGLONG_compare, ulonglong)
 
+
 int OBJECT_compare(PyObject **ip1, PyObject **ip2) {
         /*return PyObject_Compare(*ip1, *ip2); */
         return PyObject_RichCompareBool(*ip1, *ip2, Py_EQ) != 1;
@@ -862,22 +861,22 @@
 	ap2 = (PyArrayObject *)PyArray_ContiguousFromObject(op2, typenum, 0, 0);
 	if (ap2 == NULL) goto fail;
 
-	if (PyArray_NDIM(ap1) != PyArray_NDIM(ap2)) {
+	if (ap1->nd != ap2->nd) {
 	  PyErr_SetString(PyExc_ValueError, "All input arrays must have the same number of dimensions.");
 	  goto fail;
 	}
 
 	n2 = PyArray_Size((PyObject *)ap2);
 	n2_nonzero = 0;
-	ap2_ptr = PyArray_DATA(ap2);
+	ap2_ptr = ap2->data;
 	/* Find out the number of non-zero entries in domain (allows for
 	 *  different shapped rank-filters to be used besides just rectangles)
 	 */
 	zptr = PyArray_Zero(ap2);
 	if (zptr == NULL) goto fail;
 	for (k=0; k < n2; k++) {
-	  n2_nonzero += (memcmp(ap2_ptr,zptr,PyArray_DESCR(ap2)->elsize) != 0);
-	  ap2_ptr += PyArray_DESCR(ap2)->elsize;
+	  n2_nonzero += (memcmp(ap2_ptr,zptr,ap2->descr->elsize) != 0);
+	  ap2_ptr += ap2->descr->elsize;
 	}
 
 	if ((order >= n2_nonzero) || (order < 0)) {
@@ -885,28 +884,28 @@
 	  goto fail;
 	}
 	
-	ret = (PyArrayObject *)PyArray_SimpleNew(PyArray_NDIM(ap1), PyArray_DIMS(ap1), typenum);
+	ret = (PyArrayObject *)PyArray_SimpleNew(ap1->nd, ap1->dimensions, typenum);
 	if (ret == NULL) goto fail;
 	
-	compare_func = compare_functions[PyArray_TYPE(ap1)];
+	compare_func = compare_functions[ap1->descr->type_num];
 	if (compare_func == NULL) {
 		PyErr_SetString(PyExc_ValueError, 
 			"order_filterND not available for this type");
 		goto fail;
 	}
 
-	is1 = PyArray_DESCR(ap1)->elsize;
+	is1 = ap1->descr->elsize;
 	
 	if (!(sort_buffer = malloc(n2_nonzero*is1))) goto fail;
 
-	op = PyArray_DATA(ret); os = PyArray_DESCR(ret)->elsize;
-
-	op = PyArray_DATA(ret);
-
-	bytes_in_array = PyArray_NDIM(ap1)*sizeof(intp);
+	op = ret->data; os = ret->descr->elsize;
+
+	op = ret->data;
+
+	bytes_in_array = ap1->nd*sizeof(intp);
 	mode_dep = malloc(bytes_in_array);
-	for (k = 0; k < PyArray_NDIM(ap1); k++) { 
-	  mode_dep[k] = -((PyArray_DIM(ap2, k)-1) >> 1);
+	for (k = 0; k < ap1->nd; k++) { 
+	  mode_dep[k] = -((ap2->dimensions[k]-1) >> 1);
 	}	
 
 	b_ind = (intp *)malloc(bytes_in_array);  /* loop variables */
@@ -916,9 +915,9 @@
 	memset(ret_ind,0,bytes_in_array);
 	temp_ind = (intp *)malloc(bytes_in_array);
 	check_ind = (intp*)malloc(bytes_in_array);
-	offsets = (uintp *)malloc(PyArray_NDIM(ap1)*sizeof(uintp));
-	offsets2 = (intp *)malloc(PyArray_NDIM(ap1)*sizeof(intp));
-	offset1 = compute_offsets(offsets,offsets2,PyArray_DIMS(ap1),PyArray_DIMS(ap2),PyArray_DIMS(ret),mode_dep,PyArray_NDIM(ap1));
+	offsets = (uintp *)malloc(ap1->nd*sizeof(uintp));
+	offsets2 = (intp *)malloc(ap1->nd*sizeof(intp));
+	offset1 = compute_offsets(offsets,offsets2,ap1->dimensions,ap2->dimensions,ret->dimensions,mode_dep,ap1->nd);
 	/* The filtering proceeds by looping through the output array
 	   and for each value filling a buffer from the 
 	   element-by-element product of the two input arrays.  The buffer
@@ -940,9 +939,9 @@
 	PyDataMem_FREE(zptr);
 	zptr = PyArray_Zero(ap1);
 	if (zptr == NULL) goto fail;
-	ap1_ptr = PyArray_DATA(ap1) + offset1*is1;
-	for (k=0; k < PyArray_NDIM(ap1); k++) {a_ind[k] = mode_dep[k]; check_ind[k] = PyArray_DIM(ap1,k) - PyArray_DIM(ap2,k) - mode_dep[k] - 1;}
-	a_ind[PyArray_NDIM(ap1)-1]--;
+	ap1_ptr = ap1->data + offset1*is1;
+	for (k=0; k < ap1->nd; k++) {a_ind[k] = mode_dep[k]; check_ind[k] = ap1->dimensions[k] - ap2->dimensions[k] - mode_dep[k] - 1;}
+	a_ind[ap1->nd-1]--;
 	i = PyArray_Size((PyObject *)ret);
 	while (i--) {
 	  /* Zero out the sort_buffer (has effect of zero-padding
@@ -953,9 +952,9 @@
 	    ap2_ptr += is1;
 	  }
 	    
-	  k = PyArray_NDIM(ap1) - 1;
+	  k = ap1->nd - 1;
 	  while(--incr) {
-	    a_ind[k] -= PyArray_DIM(ret, k) - 1;   /* Return to start */
+	    a_ind[k] -= ret->dimensions[k] - 1;   /* Return to start */
 	    k--;
 	  }
 	  ap1_ptr += offsets2[k]*is1;
@@ -963,14 +962,14 @@
 	  memcpy(temp_ind, a_ind, bytes_in_array);
 
 	  check = 0; k = -1;
-	  while(!check && (++k < PyArray_NDIM(ap1)))
+	  while(!check && (++k < ap1->nd))
 	    check = check || (ret_ind[k] < -mode_dep[k]) || (ret_ind[k] > check_ind[k]);
 
 	  fill_buffer(ap1_ptr,ap1,ap2,sort_buffer,n2,check,b_ind,temp_ind,offsets);
 	  qsort(sort_buffer, n2_nonzero, is1, compare_func);
 	  memcpy(op, sort_buffer + order*is1, os);
 
-	  incr = increment(ret_ind, PyArray_NDIM(ret), PyArray_DIMS(ret)); /* increment index counter */
+	  incr = increment(ret_ind,ret->nd,ret->dimensions); /* increment index counter */
 	  op += os;   /* increment to next output index */
 
 	}
@@ -1046,17 +1045,11 @@
     n1 = PyArray_Size((PyObject *)ain1);
     n2 = PyArray_Size((PyObject *)ain2);
     
-<<<<<<< HEAD
-    /* Swap if first argument is not the largest */
-    if (n1 < n2) { aout = ain1; ain1 = ain2; ain2 = aout; aout = NULL; }
-    aout_dimens = malloc(PyArray_NDIM(ain1)*sizeof(intp));
-=======
     aout_dimens = malloc(ain1->nd*sizeof(intp));
->>>>>>> 88d0541a
     switch(mode & OUTSIZE_MASK) {
     case VALID:
-	for (i = 0; i < PyArray_NDIM(ain1); i++) { 
-	    aout_dimens[i] = PyArray_DIM(ain1, i) - PyArray_DIM(ain2,i) + 1;
+	for (i = 0; i < ain1->nd; i++) { 
+	    aout_dimens[i] = ain1->dimensions[i] - ain2->dimensions[i] + 1;
 	    if (aout_dimens[i] < 0) {
 		PyErr_SetString(PyExc_ValueError, "no part of the output is valid, use option 1 (same) or 2 (full) for third argument");
 		goto fail;
@@ -1064,10 +1057,10 @@
 	}
 	break;
     case SAME:
-	for (i = 0; i < PyArray_NDIM(ain1); i++) { aout_dimens[i] = PyArray_DIM(ain1,i);}
+	for (i = 0; i < ain1->nd; i++) { aout_dimens[i] = ain1->dimensions[i];}
 	break;
     case FULL:
-	for (i = 0; i < PyArray_NDIM(ain1); i++) { aout_dimens[i] = PyArray_DIM(ain1, i) + PyArray_DIM(ain2, i) - 1;}
+	for (i = 0; i < ain1->nd; i++) { aout_dimens[i] = ain1->dimensions[i] + ain2->dimensions[i] - 1;}
 	break;
     default: 
 	PyErr_SetString(PyExc_ValueError, 
@@ -1075,7 +1068,7 @@
 	goto fail;
     }
 	
-    aout = (PyArrayObject *)PyArray_SimpleNew(PyArray_NDIM(ain1), aout_dimens, typenum);
+    aout = (PyArrayObject *)PyArray_SimpleNew(ain1->nd, aout_dimens, typenum);
     if (aout == NULL) goto fail;
 
     flag = mode + boundary + (typenum << TYPE_SHIFT) + \
@@ -1181,8 +1174,8 @@
 	if (a_weight == NULL) goto fail;
 
 
-	numbands = PyArray_DIM(a_des,0);
-	if ((PyArray_DIM(a_bands, 0) != 2*numbands) || (PyArray_DIM(a_weight, 0) != numbands)) {
+	numbands = a_des->dimensions[0];
+	if ((a_bands->dimensions[0] != 2*numbands) || (a_weight->dimensions[0] != numbands)) {
 	  PyErr_SetString(PyExc_ValueError,
 			  "The inputs desired and weight must have same length.\n  The input bands must have twice this length.");
 	  goto fail;
@@ -1191,7 +1184,7 @@
       /* Check the bands input to see if it is monotonic, divide by 
 	 Hz to take from range 0 to 0.5 and check to see if in that range */ 
 
-	dptr = (double *)PyArray_DATA(a_bands);
+	dptr = (double *)a_bands->data;
 	oldvalue = 0;
 	for (k=0; k < 2*numbands; k++) {
 	  if (*dptr < oldvalue) {
@@ -1213,8 +1206,7 @@
 	h = (PyArrayObject *)PyArray_SimpleNew(1, &ret_dimens, PyArray_DOUBLE);
 	if (h == NULL) goto fail;
 
-	err=pre_remez((double *)PyArray_DATA(h), numtaps, numbands, (double *)PyArray_DATA(a_bands), 
-                  (double *)PyArray_DATA(a_des), (double *)PyArray_DATA(a_weight), type, maxiter, grid_density);
+	err=pre_remez((double *)h->data, numtaps, numbands, (double *)a_bands->data, (double *)a_des->data, (double *)a_weight->data, type, maxiter, grid_density);
         if (err < 0) {
 	  if (err == -1) {
             sprintf(mystr,"Failure to converge after %d iterations.\n      Design may still be correct.",maxiter);
